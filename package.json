{
  "name": "sourcify-server",
  "version": "1.1.2",
  "description": "Solidity metadata-based re-compilation and source verification tool",
  "private": true,
  "repository": {
    "type": "git",
    "url": "git+https://github.com/ethereum/sourcify.git"
  },
  "scripts": {
    "prepublishOnly": "npm install && npm run build",
    "build": "tsc",
    "build:clean": "rm -rf node_modules/ packages/bytecode-utils/node_modules/ packages/contract-call-decoder/node_modules/ packages/lib-sourcify/node_modules/ && npm install && npx lerna run build",
    "build:lerna": "lerna run build",
    "test": "TESTING=true DOTENV_CONFIG_PATH=./environments/.env c8 --reporter=none mocha -r dotenv/config --exit",
    "test:monitor": "TESTING=true DOTENV_CONFIG_PATH=./environments/.env mocha test/monitor.js --exit",
    "test:server": "TESTING=true DOTENV_CONFIG_PATH=./environments/.env mocha -r dotenv/config test/server.js --exit",
    "test:chains": "TESTING=true mocha test/chains/chain-tests.js --reporter mochawesome --reporter-options reportDir=chain-tests-report,reportFilename=report --exit",
    "lint": "eslint . --ext .ts",
    "lint-tests": "eslint ./test --ext .js",
    "lint-fix": "eslint . --fix --ext .ts",
    "coverage": "node ./node_modules/c8/bin/c8.js --reporter=lcov --reporter=text-summary ./node_modules/tape/bin/tape ./test/index.js",
    "coveralls": "npm run coverage && node ./node_modules/coveralls/bin/coveralls.js <coverage/lcov.info",
    "monitor:build": "npm run clean && npm run build",
    "monitor:start": "node ./dist/monitor/monitor.js",
    "monitor": "rimraf ./dist && tsc && node ./dist/monitor/monitor.js",
    "server:build": "npm run clean && npm run build",
    "server:start": "node ./dist/server/server.js",
    "update-chains": "node --experimental-fetch scripts/updateChains.mjs && prettier --write src/chains.json",
    "test:unit": "TESTING=true DOTENV_CONFIG_PATH=./environments/.env c8 --silent mocha -r dotenv/config  --exit",
    "cov": "run-s -c build test:unit cov:html cov:lcov && open-cli coverage/index.html",
    "cov:html": "c8 report --reporter=html",
    "cov:lcov": "c8 report --reporter=lcov",
    "cov:send": "run-s cov:lcov && codecov -F server -f coverage/lcov.info",
    "cov:check": "c8 report && c8 check-coverage --lines 100 --functions 100 --branches 100",
    "lerna-version": "lerna version --no-push"
  },
  "workspaces": [
    "packages/*",
    "services/*",
    "ui"
  ],
  "keywords": [
    "ethereum",
    "solidity",
    "verification",
    "bytecode",
    "metadata"
  ],
  "author": "sourcifyeth",
  "license": "MIT",
  "bugs": {
    "url": "https://github.com/ethereum/sourcify/issues"
  },
  "homepage": "https://github.com/ethereum/sourcify#readme",
  "dependencies": {
<<<<<<< HEAD
    "@ethereum-sourcify/bytecode-utils": "^1.2.0",
    "@ethereum-sourcify/lib-sourcify": "^1.3.2",
    "@google-cloud/cloud-sql-connector": "^0.5.1",
=======
    "@ethereum-sourcify/bytecode-utils": "^1.2.2",
    "@ethereum-sourcify/lib-sourcify": "^1.4.2",
>>>>>>> 27f365a5
    "@types/node-fetch": "^2.5.7",
    "abitype": "0.8.0",
    "bunyan": "^1.8.12",
    "commander": "^9.0.0",
    "cors": "^2.8.5",
    "directory-tree": "^3.5.1",
    "dotenv": "^8.2.0",
    "ethers": "^6.6.5",
    "express": "^4.17.1",
    "express-fileupload": "^1.4.0",
    "express-oauth2-jwt-bearer": "^1.5.0",
    "express-openapi-validator": "^5.0.4",
    "express-rate-limit": "^6.7.0",
    "express-session": "^1.17.1",
    "http-status-codes": "^2.1.4",
    "ipfs-http-client": "^56.0.3",
    "ipfs-http-gateway": "0.9.3",
    "json-refs": "^3.0.15",
    "memorystore": "^1.6.7",
    "node-fetch": "2.6.6",
    "pg": "^8.11.3",
    "puppeteer": "^20.7.4",
    "serve-index": "^1.9.1",
    "solc": "^0.8.17",
    "swagger-ui-express": "^4.6.3",
    "winston": "^3.8.2",
    "winston-loki": "^6.0.6",
    "yamljs": "^0.3.0"
  },
  "devDependencies": {
    "@types/bunyan": "^1.8.6",
    "@types/cors": "^2.8.7",
    "@types/dotenv": "^8.2.0",
    "@types/express": "^4.17.13",
    "@types/express-session": "^1.17.3",
    "@types/node": "^16.11.36",
    "@types/pg": "^8.10.2",
    "@types/rimraf": "^3.0.2",
    "@types/serve-index": "^1.7.30",
    "@types/swagger-ui-express": "^4.1.3",
    "@types/yamljs": "^0.2.31",
    "@typescript-eslint/eslint-plugin": "^5.7.0",
    "@typescript-eslint/parser": "^5.7.0",
    "c8": "^8.0.0",
    "chai": "^4.2.0",
    "chai-http": "^4.3.0",
    "codecov": "^3.8.3",
    "eslint": "^8.5.0",
    "eslint-config-prettier": "^8.5.0",
    "ganache": "^7.0.2",
    "ipfs-core": "^0.12.2",
    "ipld-dag-pb": "^0.18.2",
    "lerna": "^7.1.5",
    "mocha": "^7.0.0",
    "mochawesome": "^7.1.2",
    "npm-run-all": "^4.1.5",
    "open-cli": "^7.1.0",
    "prettier": "^2.7.1",
    "rimraf": "^3.0.2",
    "ts-node": "^9.0.0",
    "typescript": "^4.9.3",
    "typestrict": "^1.0.2"
  },
  "c8": {
    "exclude": [
      "test/**/*.*",
      "packages/**/*.*",
      "src/common/loggerLoki.ts"
    ],
    "reporter": [
      "html",
      "lcov",
      "text",
      "text-summary"
    ]
  }
}<|MERGE_RESOLUTION|>--- conflicted
+++ resolved
@@ -54,14 +54,9 @@
   },
   "homepage": "https://github.com/ethereum/sourcify#readme",
   "dependencies": {
-<<<<<<< HEAD
-    "@ethereum-sourcify/bytecode-utils": "^1.2.0",
-    "@ethereum-sourcify/lib-sourcify": "^1.3.2",
-    "@google-cloud/cloud-sql-connector": "^0.5.1",
-=======
     "@ethereum-sourcify/bytecode-utils": "^1.2.2",
     "@ethereum-sourcify/lib-sourcify": "^1.4.2",
->>>>>>> 27f365a5
+    "@google-cloud/cloud-sql-connector": "^0.5.1",
     "@types/node-fetch": "^2.5.7",
     "abitype": "0.8.0",
     "bunyan": "^1.8.12",
