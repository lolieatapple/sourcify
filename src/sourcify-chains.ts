import * as chainsRaw from "./chains.json";
import * as dotenv from "dotenv";
import path from "path";
import { SourcifyEventManager } from "./common/SourcifyEventManager/SourcifyEventManager";
import {
  SourcifyChain,
  SourcifyChainMap,
  SourcifyChainExtension,
  Chain,
} from "@ethereum-sourcify/lib-sourcify";
import { etherscanAPIs } from "./config";
import { ValidationError } from "./common/errors";
import { logger } from "./common/loggerLoki";
import { FetchRequest } from "ethers";

const allChains = chainsRaw as Chain[];

dotenv.config({
  path: path.resolve(__dirname, "..", "..", "..", "environments/.env"),
});

const ETHERSCAN_REGEX = ["at txn.*href=.*/tx/(0x.{64})"]; // save as string to be able to return the txRegex in /chains response. If stored as RegExp returns {}
const ETHERSCAN_SUFFIX = "address/${ADDRESS}";
const ETHERSCAN_API_SUFFIX = `/api?module=contract&action=getcontractcreation&contractaddresses=\${ADDRESS}&apikey=`;
const BLOCKSSCAN_SUFFIX = "api/accounts/${ADDRESS}";
const BLOCKSCOUT_REGEX_OLD =
  'transaction_hash_link" href="${BLOCKSCOUT_PREFIX}/tx/(.*?)"';
const BLOCKSCOUT_REGEX_NEW = "at txn.*href.*/tx/(0x.{64}?)";
const BLOCKSCOUT_SUFFIX = "address/${ADDRESS}/transactions";
const TELOS_SUFFIX = "v2/evm/get_contract?contract=${ADDRESS}";
const METER_SUFFIX = "api/accounts/${ADDRESS}";
const AVALANCHE_SUBNET_SUFFIX =
  "contracts/${ADDRESS}/transactions:getDeployment";

type ChainName = "eth" | "polygon" | "arb" | "opt";

const LOCAL_CHAINS: SourcifyChain[] = [
  new SourcifyChain({
    name: "Ganache Localhost",
    shortName: "Ganache",
    chainId: 1337,
    faucets: [],
    infoURL: "localhost",
    nativeCurrency: { name: "localETH", symbol: "localETH", decimals: 18 },
    network: "testnet",
    networkId: 1337,
    rpc: [`http://localhost:8545`],
    supported: true,
  }),
  new SourcifyChain({
    name: "Hardhat Network Localhost",
    shortName: "Hardhat Network",
    chainId: 31337,
    faucets: [],
    infoURL: "localhost",
    nativeCurrency: { name: "localETH", symbol: "localETH", decimals: 18 },
    network: "testnet",
    networkId: 31337,
    rpc: [`http://localhost:8545`],
    supported: true,
  }),
];

interface SourcifyChainsExtensionsObject {
  [chainId: string]: SourcifyChainExtension;
}

/**
 *
 * @param chainName - "eth", "polygon" etc.
 * @param chainGroup "mainnet", "goerli"...
 * @param useOwn Use the local node
 * @returns
 */
function buildAlchemyAndCustomRpcURLs(
  chainSubName: string,
  chainName: ChainName,
  useOwn = false
) {
  const rpcURLs: SourcifyChain["rpc"] = [];

  if (useOwn) {
    const url = process.env[`NODE_URL_${chainSubName.toUpperCase()}`];
    if (url) {
      const ethersFetchReq = new FetchRequest(url);
      ethersFetchReq.setHeader("Content-Type", "application/json");
      ethersFetchReq.setHeader(
        "CF-Access-Client-Id",
        process.env.CF_ACCESS_CLIENT_ID || ""
      );
      ethersFetchReq.setHeader(
        "CF-Access-Client-Secret",
        process.env.CF_ACCESS_CLIENT_SECRET || ""
      );
      rpcURLs.push(ethersFetchReq);
    } else {
      SourcifyEventManager.trigger("Server.SourcifyChains.Warn", {
        message: `Environment variable NODE_URL_${chainSubName.toUpperCase()} not set!`,
      });
    }
  }

  let alchemyId;
  switch (chainName) {
    case "opt":
      alchemyId =
        process.env["ALCHEMY_API_KEY_OPTIMISM"] ||
        process.env["ALCHEMY_API_KEY"];
      break;
    case "arb":
      alchemyId =
        process.env["ALCHEMY_API_KEY_ARBITRUM"] ||
        process.env["ALCHEMY_API_KEY"];
      break;
    default:
      alchemyId = process.env["ALCHEMY_API_KEY"];
      break;
  }

  if (!alchemyId) {
    SourcifyEventManager.trigger("Server.SourcifyChains.Warn", {
      message: `Environment variable ALCHEMY_API_KEY not set for ${chainName} ${chainSubName}!`,
    });
  } else {
    const domain = "g.alchemy.com";
    rpcURLs.push(
      `https://${chainName}-${chainSubName}.${domain}/v2/${alchemyId}`
    );
  }

  return rpcURLs.length ? rpcURLs : undefined;
}
// replaces INFURA_API_KEY in https://networkname.infura.io/v3/{INFURA_API_KEY}
function replaceInfuraApiKey(infuraURL: string) {
  return infuraURL.replace(
    "{INFURA_API_KEY}",
    process.env.INFURA_API_KEY || ""
  );
}
function getBlockscoutRegex(blockscoutPrefix = "") {
  const tempBlockscoutOld = BLOCKSCOUT_REGEX_OLD.replace(
    "${BLOCKSCOUT_PREFIX}",
    blockscoutPrefix
  );
  return [tempBlockscoutOld, BLOCKSCOUT_REGEX_NEW];
}

// api?module=contract&action=getcontractcreation&contractaddresses=\${ADDRESS}&apikey=
// For chains with the new Etherscan api that has contract creator tx hash endpoint
function generateEtherscanCreatorTxAPI(chainId: string) {
  return (
    etherscanAPIs[chainId].apiURL +
    ETHERSCAN_API_SUFFIX +
    etherscanAPIs[chainId].apiKey
  );
}

const sourcifyChainsExtensions: SourcifyChainsExtensionsObject = {
  "1": {
    // Ethereum Mainnet
    supported: true,
    contractFetchAddress: generateEtherscanCreatorTxAPI("1"),
    rpc: buildAlchemyAndCustomRpcURLs("mainnet", "eth", true),
  },
  "5": {
    // Ethereum Goerli Testnet
    supported: true,
    contractFetchAddress: generateEtherscanCreatorTxAPI("5"),
    rpc: buildAlchemyAndCustomRpcURLs("goerli", "eth", true),
  },
  "11155111": {
    // Ethereum Sepolia Testnet
    supported: true,
    rpc: buildAlchemyAndCustomRpcURLs("sepolia", "eth", true),
    contractFetchAddress: generateEtherscanCreatorTxAPI("11155111"),
  },
  "369": {
    // PulseChain Mainnet
    supported: true,
    contractFetchAddress: "https://scan.pulsechain.com/" + BLOCKSCOUT_SUFFIX,
    txRegex: getBlockscoutRegex(),
  },
  "3": {
    // Deprecated
    // Ethereum Ropsten Testnet
    supported: false,
    contractFetchAddress: "https://ropsten.etherscan.io/" + ETHERSCAN_SUFFIX,
    rpc: buildAlchemyAndCustomRpcURLs("ropsten", "eth"),
    txRegex: ETHERSCAN_REGEX,
  },
  "4": {
    // Deprecated
    // Ethereum Rinkeby Testnet
    supported: false,
    contractFetchAddress: "https://rinkeby.etherscan.io/" + ETHERSCAN_SUFFIX,
    rpc: buildAlchemyAndCustomRpcURLs("rinkeby", "eth", true),
    txRegex: ETHERSCAN_REGEX,
  },
  "42": {
    // Deprecated
    // Ethereum Kovan Testnet
    supported: false,
    contractFetchAddress: "https://kovan.etherscan.io/" + ETHERSCAN_SUFFIX,
    rpc: buildAlchemyAndCustomRpcURLs("kovan", "eth"),
    txRegex: ETHERSCAN_REGEX,
  },
  "51": {
    supported: true,
    contractFetchAddress: "https://apothem.blocksscan.io/" + BLOCKSSCAN_SUFFIX,
  },
  "56": {
    supported: true,
    contractFetchAddress: generateEtherscanCreatorTxAPI("56"),
  },
  "61": {
    supported: true,
    contractFetchAddress:
      "https://blockscout.com/etc/mainnet/" + BLOCKSCOUT_SUFFIX,
    txRegex: getBlockscoutRegex("/etc/mainnet"),
  },
  "77": {
    // Turned off as seemingly stale
    supported: false,
    contractFetchAddress:
      "https://blockscout.com/poa/sokol/" + BLOCKSCOUT_SUFFIX,
    txRegex: getBlockscoutRegex("/poa/sokol"),
  },
  "82": {
    // Meter Mainnet
    supported: true,
<<<<<<< HEAD
=======
    monitored: false,
>>>>>>> de231e18
    contractFetchAddress: "https://api.meter.io:8000/" + METER_SUFFIX,
  },
  "83": {
    // Meter Testnet
    supported: true,
<<<<<<< HEAD
=======
    monitored: false,
>>>>>>> de231e18
    contractFetchAddress: "https://api.meter.io:4000/" + METER_SUFFIX,
  },
  "97": {
    supported: true,
    contractFetchAddress: "https://testnet.bscscan.com/" + ETHERSCAN_SUFFIX,
    txRegex: ETHERSCAN_REGEX,
  },
  "100": {
    supported: true,
    contractFetchAddress:
      "https://blockscout.com/xdai/mainnet/" + BLOCKSCOUT_SUFFIX,
    txRegex: getBlockscoutRegex("/xdai/mainnet"),
  },
  "295": {
    // Hedera Mainnet
    supported: true,
    contractFetchAddress: "https://hashscan.io/mainnet/" + ETHERSCAN_SUFFIX,
  },
  "300": {
    // Turned off as seems to be shut down
    supported: false,
    contractFetchAddress:
      "https://blockscout.com/xdai/optimism/" + BLOCKSCOUT_SUFFIX,
    txRegex: getBlockscoutRegex("/xdai/optimism"),
  },
  "314": {
    supported: true,
  },
  "314159": {
    supported: true,
  },
  "137": {
    supported: true,
    contractFetchAddress: generateEtherscanCreatorTxAPI("137"),
    rpc: buildAlchemyAndCustomRpcURLs("mainnet", "polygon"),
  },
  "534": {
    // Turned off as seems to be stale
    supported: false,
    contractFetchAddress: "https://candleexplorer.com/" + BLOCKSCOUT_SUFFIX,
    txRegex: getBlockscoutRegex(),
  },
  "42220": {
    supported: true,
    contractFetchAddress:
      "https://explorer.celo.org/mainnet/" + BLOCKSCOUT_SUFFIX,
    txRegex: getBlockscoutRegex("/mainnet"),
  },
  "44787": {
    supported: true,
    contractFetchAddress:
      "https://explorer.celo.org/alfajores/" + BLOCKSCOUT_SUFFIX,
    txRegex: getBlockscoutRegex("/alfajores"),
  },
  "62320": {
    supported: true,
    contractFetchAddress:
      "https://baklava-blockscout.celo-testnet.org/" + BLOCKSCOUT_SUFFIX,
    txRegex: getBlockscoutRegex(),
  },
  "80001": {
    supported: true,
    contractFetchAddress: "https://mumbai.polygonscan.com/" + ETHERSCAN_SUFFIX,
    rpc: buildAlchemyAndCustomRpcURLs("mumbai", "polygon"),
    txRegex: ETHERSCAN_REGEX,
  },
  "42161": {
    // Arbitrum One Mainnet
    supported: true,
    contractFetchAddress: generateEtherscanCreatorTxAPI("42161"),
    rpc: buildAlchemyAndCustomRpcURLs("mainnet", "arb"),
  },
  "421613": {
    // Arbitrum Goerli Testnet
    supported: true,
    contractFetchAddress: generateEtherscanCreatorTxAPI("421613"),
    rpc: buildAlchemyAndCustomRpcURLs("goerli", "arb"),
  },
  "43113": {
    // Avalanche Fuji Testnet
    supported: true,
    contractFetchAddress: "https://testnet.snowtrace.io/" + ETHERSCAN_SUFFIX,
    txRegex: ETHERSCAN_REGEX,
  },
  "43114": {
    // Avalanche C-Chain Mainnet
    supported: true,
    contractFetchAddress: generateEtherscanCreatorTxAPI("43114"),
  },
  "57": {
    supported: true,
    contractFetchAddress: "https://explorer.syscoin.org/" + BLOCKSCOUT_SUFFIX,
    txRegex: getBlockscoutRegex(),
  },
  "5700": {
    supported: true,
    contractFetchAddress: "https://tanenbaum.io/" + BLOCKSCOUT_SUFFIX,
    txRegex: getBlockscoutRegex(),
  },
  "570": {
    supported: true,
    contractFetchAddress: "https://explorer.rollux.com/" + BLOCKSCOUT_SUFFIX,
    txRegex: getBlockscoutRegex(),
  },
  "57000": {
    supported: true,
    contractFetchAddress: "https://rollux.tanenbaum.io/" + BLOCKSCOUT_SUFFIX,
    txRegex: getBlockscoutRegex(),
  },
  "40": {
    supported: true,
    contractFetchAddress: "https://mainnet.telos.net/" + TELOS_SUFFIX,
  },
  "41": {
    supported: true,
    contractFetchAddress: "https://testnet.telos.net/" + TELOS_SUFFIX,
  },
  "8": {
    supported: true,
    contractFetchAddress: "https://ubiqscan.io/" + ETHERSCAN_SUFFIX,
    txRegex: ETHERSCAN_REGEX,
  },
  "311752642": {
    supported: true,
    contractFetchAddress:
      "https://mainnet-explorer.oneledger.network/" + BLOCKSCOUT_SUFFIX,
    rpc: ["https://mainnet-rpc.oneledger.network"],
    txRegex: getBlockscoutRegex(),
  },
  "4216137055": {
    // Turned off due to inactivity
    supported: false,
    contractFetchAddress:
      "https://frankenstein-explorer.oneledger.network/" + BLOCKSCOUT_SUFFIX,
    txRegex: getBlockscoutRegex(),
  },
  "10": {
    // Optimism Mainnet
    supported: true,
    contractFetchAddress: generateEtherscanCreatorTxAPI("10"),
    rpc: buildAlchemyAndCustomRpcURLs("mainnet", "opt"),
  },
  "420": {
    // Optimism Goerli
    supported: true,
    contractFetchAddress:
      "https://blockscout.com/optimism/goerli/" + BLOCKSCOUT_SUFFIX,
    txRegex: getBlockscoutRegex("/optimism/goerli"),
    rpc: buildAlchemyAndCustomRpcURLs("goerli", "opt"),
  },
  "28": {
    // Turned off support as the chains seems shut down
    supported: false,
    contractFetchAddress:
      "https://blockexplorer.rinkeby.boba.network/" + BLOCKSCOUT_SUFFIX,
    txRegex: getBlockscoutRegex(),
  },
  "288": {
    supported: true,
    contractFetchAddress:
      "https://blockexplorer.boba.network/" + BLOCKSCOUT_SUFFIX,
    txRegex: getBlockscoutRegex(),
  },
  "106": {
    supported: true,
    contractFetchAddress: "https://evmexplorer.velas.com/" + BLOCKSCOUT_SUFFIX,
    txRegex: getBlockscoutRegex(),
  },
  "1313161554": {
    supported: true,
    contractFetchAddress:
      "https://explorer.mainnet.aurora.dev/" + BLOCKSCOUT_SUFFIX,
    txRegex: getBlockscoutRegex(),
  },
  "9996": {
    supported: true,
    monitored: false,
    contractFetchAddress: "https://mainnet.mindscan.info/" + BLOCKSCOUT_SUFFIX,
    txRegex: getBlockscoutRegex(),
  },
  "9977": {
    supported: true,
    monitored: false,
    contractFetchAddress: "https://testnet.mindscan.info/" + BLOCKSCOUT_SUFFIX,
    txRegex: getBlockscoutRegex(),
  },
  "1313161555": {
    supported: true,
    contractFetchAddress:
      "https://explorer.testnet.aurora.dev/" + BLOCKSCOUT_SUFFIX,
    txRegex: getBlockscoutRegex(),
  },
  "1284": {
    // Moonbeam
    supported: true,
    contractFetchAddress: generateEtherscanCreatorTxAPI("1284"),
  },
  "1285": {
    // Moonriver
    supported: true,
    contractFetchAddress: generateEtherscanCreatorTxAPI("1285"),
  },
  "1287": {
    // Moonbase
    supported: true,
  },
  "11297108109": {
    // Palm
    supported: true,
    contractFetchAddress: "https://explorer.palm.io/" + BLOCKSCOUT_SUFFIX,
    txRegex: getBlockscoutRegex(),
    rpc: [
      replaceInfuraApiKey("https://palm-mainnet.infura.io/v3/{INFURA_API_KEY}"),
    ],
  },
  "11297108099": {
    // Palm Testnet
    supported: true,
    contractFetchAddress: "https://explorer.palm-uat.xyz/" + BLOCKSCOUT_SUFFIX,
    txRegex: getBlockscoutRegex(),
    rpc: [
      replaceInfuraApiKey("https://palm-testnet.infura.io/v3/{INFURA_API_KEY}"),
    ],
  },
  "122": {
    // Fuse Mainnet
    supported: true,
    contractFetchAddress: "https://explorer.fuse.io/" + BLOCKSCOUT_SUFFIX,
    txRegex: getBlockscoutRegex(),
  },
  "43": {
    // Turned off support
    // Darwinia Pangolin Testnet
    supported: false,
  },
  "44": {
    // Darwinia Crab Mainnet
    supported: true,
  },
  "9000": {
    // Evmos Testnet
    supported: true,
    contractFetchAddress: "https://evm.evmos.dev/" + BLOCKSCOUT_SUFFIX,
    txRegex: getBlockscoutRegex(),
  },
  "9001": {
    // Evmos Mainnet
    supported: true,
    contractFetchAddress: "https://evm.evmos.org/" + BLOCKSCOUT_SUFFIX,
    txRegex: getBlockscoutRegex(),
  },
  "62621": {
    // MultiVAC Mainnet
    supported: true,
  },
  "11111": {
    // WAGMI Testnet
    supported: true,
    contractFetchAddress:
      `https://glacier-api.avax.network/v1/chains/11111/` +
      AVALANCHE_SUBNET_SUFFIX,
  },
  "192837465": {
    // Gather Mainnet
    supported: true,
    contractFetchAddress:
      "https://explorer.gather.network/" + BLOCKSCOUT_SUFFIX,
    txRegex: getBlockscoutRegex(),
  },
  "486217935": {
    // Turn off support as the chain seems to be shut down
    // Gather Devnet
    supported: false,
    contractFetchAddress:
      "https://devnet-explorer.gather.network/" + BLOCKSCOUT_SUFFIX,
    txRegex: getBlockscoutRegex(),
  },
  "356256156": {
    // Gather Testnet
    supported: true,
    contractFetchAddress:
      "https://testnet-explorer.gather.network/" + BLOCKSCOUT_SUFFIX,
    txRegex: getBlockscoutRegex(),
  },
  "335": {
    // DFK Chain Testnet
    supported: true,
    contractFetchAddress:
      `https://glacier-api.avax.network/v1/chains/335/` +
      AVALANCHE_SUBNET_SUFFIX,
  },
  "53935": {
    // DFK Chain Mainnet
    supported: true,
    contractFetchAddress:
      `https://glacier-api.avax.network/v1/chains/53935/` +
      AVALANCHE_SUBNET_SUFFIX,
  },
  "73799": {
    // Energy Web Volta Testnet
    supported: true,
    contractFetchAddress:
      "https://volta-explorer.energyweb.org/" + BLOCKSCOUT_SUFFIX,
    txRegex: getBlockscoutRegex(),
  },
  "246": {
    // Energy Web Chain
    supported: true,
    contractFetchAddress: "https://explorer.energyweb.org/" + BLOCKSCOUT_SUFFIX,
    txRegex: getBlockscoutRegex(),
  },
  "71401": {
    // Godwoken testnet v1.1
    supported: true,
    contractFetchAddress:
      "https://gw-testnet-explorer.nervosdao.community/" + BLOCKSCOUT_SUFFIX,
    txRegex: getBlockscoutRegex(),
  },
  "71402": {
    // Godwoken mainnet v1.1
    supported: true,
    contractFetchAddress:
      "https://gw-mainnet-explorer.nervosdao.community/" + BLOCKSCOUT_SUFFIX,
    txRegex: getBlockscoutRegex(),
  },
  "432201": {
    // Dexalot Testnet
    supported: true,
    contractFetchAddress:
      `https://glacier-api.avax.network/v1/chains/432201/` +
      AVALANCHE_SUBNET_SUFFIX,
  },
  "432204": {
    // Dexalot Mainnet
    supported: true,
    contractFetchAddress:
      `https://glacier-api.avax.network/v1/chains/432204/` +
      AVALANCHE_SUBNET_SUFFIX,
  },
  "103090": {
    // Turn off support as the chain seems to be shut down
    // Crystaleum Mainnet
    supported: false,
    contractFetchAddress: "https://scan.crystaleum.org/" + BLOCKSCOUT_SUFFIX,
    txRegex: getBlockscoutRegex(),
  },
  "420666": {
    // Kekchain Testnet (kektest)
    supported: true,
    contractFetchAddress:
      "https://testnet-explorer.kekchain.com/" + BLOCKSCOUT_SUFFIX,
    txRegex: getBlockscoutRegex(),
  },
  "420420": {
    // Kekchain Main Net (kekistan)
    supported: true,
    contractFetchAddress:
      "https://mainnet-explorer.kekchain.com/" + BLOCKSCOUT_SUFFIX,
    txRegex: getBlockscoutRegex(),
  },
  "7700": {
    // Canto Mainnet
    supported: true,
    contractFetchAddress: "https://tuber.build/" + BLOCKSCOUT_SUFFIX,
    txRegex: getBlockscoutRegex(),
  },
  "7701": {
    // Canto Testnet
    supported: true,
    contractFetchAddress: "https://testnet.tuber.build/" + BLOCKSCOUT_SUFFIX,
    txRegex: getBlockscoutRegex(),
  },
  "99": {
    // Turned off support as the chain seems to be shut down
    // POA Network Core
    supported: false,
    contractFetchAddress:
      "https://blockscout.com/poa/core/" + BLOCKSCOUT_SUFFIX,
    txRegex: getBlockscoutRegex("/poa/core"),
    rpc: ["https://core.poa.network"],
  },
  "592": {
    // Turned off support as RPCs are failing
    // Astar (EVM)
    supported: false,
    contractFetchAddress: "https://blockscout.com/astar/" + BLOCKSCOUT_SUFFIX,
    txRegex: getBlockscoutRegex("/astar"),
  },
  "10200": {
    // Gnosis Chiado Testnet
    supported: true,
    contractFetchAddress:
      "https://blockscout.chiadochain.net/" + BLOCKSCOUT_SUFFIX,
    txRegex: getBlockscoutRegex(),
  },
  "1001": {
    // Klaytn Testnet Baobab
    supported: true,
    contractFetchAddress:
      "https://klaytn-testnet.blockscout.com/" + BLOCKSCOUT_SUFFIX,
    txRegex: getBlockscoutRegex(),
  },
  "8217": {
    // Klaytn Mainnet Cypress
    supported: true,
    contractFetchAddress:
      "https://klaytn-mainnet.blockscout.com/" + BLOCKSCOUT_SUFFIX,
    txRegex: getBlockscoutRegex(),
  },
  "336": {
    // Shiden (EVM)
    supported: true,
    contractFetchAddress: "https://blockscout.com/shiden/" + BLOCKSCOUT_SUFFIX,
    txRegex: getBlockscoutRegex("/shiden"),
  },
  "28528": {
    // Turned off support as the chain seems to be shut down
    // Optimism Bedrock: Goerli Alpha Testnet
    supported: false,
    contractFetchAddress:
      "https://blockscout.com/optimism/bedrock-alpha/" + BLOCKSCOUT_SUFFIX,
    txRegex: getBlockscoutRegex("/optimism/bedrock-alpha"),
  },
  "7001": {
    // ZetaChain: Athens Testnet
    supported: true,
    contractFetchAddress:
      "https://blockscout.athens2.zetachain.com/" + BLOCKSCOUT_SUFFIX,
    txRegex: getBlockscoutRegex(),
  },
  "42262": {
    // Oasis Emerald Mainnet
    supported: true,
    contractFetchAddress:
      "https://explorer.emerald.oasis.dev/" + BLOCKSCOUT_SUFFIX,
    txRegex: getBlockscoutRegex(),
  },
  "42261": {
    // Oasis Emerald Testnet
    supported: true,
    contractFetchAddress:
      "https://testnet.explorer.emerald.oasis.dev/" + BLOCKSCOUT_SUFFIX,
    txRegex: getBlockscoutRegex(),
  },
  "23294": {
    // Oasis Sapphire Mainnet
    supported: true,
    contractFetchAddress:
      "https://explorer.sapphire.oasis.io/" + BLOCKSCOUT_SUFFIX,
    txRegex: getBlockscoutRegex(),
  },
  "23295": {
    // Oasis Sapphire Testnet
    supported: true,
    contractFetchAddress:
      "https://testnet.explorer.sapphire.oasis.dev/" + BLOCKSCOUT_SUFFIX,
    txRegex: getBlockscoutRegex(),
  },
  "19": {
    // Songbird Canary Network
    supported: true,
    contractFetchAddress:
      "https://songbird-explorer.flare.network/" + BLOCKSCOUT_SUFFIX,
    txRegex: getBlockscoutRegex(),
  },
  "14": {
    // Turned off support as RPCs are failing
    // Flare Mainnet
    supported: false,
    contractFetchAddress:
      "https://flare-explorer.flare.network/" + BLOCKSCOUT_SUFFIX,
    txRegex: getBlockscoutRegex(),
  },
  "2047": {
    // Stratos Testnet (Mesos)
    supported: true,
    contractFetchAddress:
      "https://web3-explorer-mesos.thestratos.org/" + BLOCKSCOUT_SUFFIX,
    txRegex: getBlockscoutRegex(),
  },
  "641230": {
    // Bear Network Chain Mainnet
    supported: true,
    contractFetchAddress:
      "https://brnkscan.bearnetwork.net/" + BLOCKSCOUT_SUFFIX,
    rpc: ["https://brnkc-mainnet.bearnetwork.net"],
    txRegex: getBlockscoutRegex(),
  },
  "84531": {
    // Base Goerli Testnet
    supported: true,
    contractFetchAddress: generateEtherscanCreatorTxAPI("84531"),
  },
  "8453": {
    // Base Mainnet
    supported: true,
    contractFetchAddress: generateEtherscanCreatorTxAPI("8453"),
  },
  "888": {
    // Wanchain Mainnet
    supported: true,
    txRegex: ETHERSCAN_REGEX,
  },
  "999": {
    // Wanchain Testnet
    supported: true,
    txRegex: ETHERSCAN_REGEX,
  },
  "7668": {
    // The Root Network Mainnet
    supported: true,
    contractFetchAddress: "https://explorer.rootnet.live/" + ETHERSCAN_SUFFIX,
    txRegex: ETHERSCAN_REGEX,
  },
  "7672": {
    // The Root Network Porcini (Testnet)
    supported: true,
    contractFetchAddress: "https://explorer.rootnet.cloud/" + ETHERSCAN_SUFFIX,
    txRegex: ETHERSCAN_REGEX,
  },
  "421611": {
    // Arbitrum Rinkeby Testnet
    supported: false,
    graphQLFetchAddress: "https://rinkeby-indexer.arbitrum.io/graphql",
    rpc: buildAlchemyAndCustomRpcURLs("rinkeby", "arb"),
  },
  "69": {
    supported: false,
    contractFetchAddress:
      "https://kovan-optimistic.etherscan.io/" + ETHERSCAN_SUFFIX,
    txRegex: ETHERSCAN_REGEX,
    rpc: buildAlchemyAndCustomRpcURLs("kovan", "opt"),
  },
  "1149": {
    // Symplexia Smart Chain
    supported: true,
    contractFetchAddress:
      "https://explorer.plexfinance.us/" + BLOCKSCOUT_SUFFIX,
    txRegex: getBlockscoutRegex(),
  },
  "2000": {
    // DogeChain Mainnet
    supported: true,
    contractFetchAddress: "https://explorer.dogechain.dog/" + BLOCKSCOUT_SUFFIX,
    txRegex: getBlockscoutRegex(),
  },
  "25925": {
    // Bitkub Chain Testnet
    supported: true,
    contractFetchAddress: "https://testnet.bkcscan.com/" + BLOCKSCOUT_SUFFIX,
    txRegex: getBlockscoutRegex(),
  },
  "96": {
    // Bitkub Chain
    supported: true,
    contractFetchAddress: "https://bkcscan.com/" + BLOCKSCOUT_SUFFIX,
    txRegex: getBlockscoutRegex(),
  },
  "25": {
    // Cronos Mainnet Beta
    supported: true,
    contractFetchAddress: "https://cronoscan.com/" + ETHERSCAN_SUFFIX,
    txRegex: ETHERSCAN_REGEX,
  },
  "1339": {
    // Elysium Mainnet Chain
    supported: true,
    contractFetchAddress:
      "https://blockscout.elysiumchain.tech/" + BLOCKSCOUT_SUFFIX,
    txRegex: getBlockscoutRegex(),
  },
  "167005": {
    // Taiko Grimsvotn L2
    supported: true,
  },
  "167006": {
    // Taiko Eldfell L3
    supported: true,
  },
  "7777777": {
    // ZORA
    supported: true,
    contractFetchAddress: "https://explorer.zora.co/" + BLOCKSCOUT_SUFFIX,
    txRegex: getBlockscoutRegex(),
  },
  "6119": {
    // UPTN Mainnet
    supported: true,
    contractFetchAddress:
      `https://glacier-api.avax.network/v1/chains/6119/` +
      AVALANCHE_SUBNET_SUFFIX,
  },
  "13337": {
    // BEAM Testnet
    supported: true,
    contractFetchAddress:
      `https://glacier-api.avax.network/v1/chains/13337/` +
      AVALANCHE_SUBNET_SUFFIX,
  },
  "222000222": {
    // Kanazawa Testnet
    supported: true,
    contractFetchAddress:
      `https://glacier-api.avax.network/v1/chains/222000222/` +
      AVALANCHE_SUBNET_SUFFIX,
  },

  "333000333": {
    // MELD
    supported: true,
    contractFetchAddress:
      `https://glacier-api.avax.network/v1/chains/333000333/` +
      AVALANCHE_SUBNET_SUFFIX,
  },
  "2222": {
    // Kava EVM
    supported: true,
    contractFetchAddress: "https://explorer.kava.io/" + BLOCKSCOUT_SUFFIX,
    txRegex: getBlockscoutRegex(),
  },
  "32769": {
    // Zilliqa EVM
    supported: true,
  },
  "33101": {
    // Zilliqa EVM Testnet
    supported: true,
  },
  "2221": {
    // Kava EVM Testnet
    supported: true,
    contractFetchAddress:
      "https://explorer.testnet.kava.io/" + BLOCKSCOUT_SUFFIX,
    txRegex: getBlockscoutRegex(),
  },
  "111000": {
    supported: true,
    contractFetchAddress:
      "https://http://explorer.test.siberium.net/" + BLOCKSCOUT_SUFFIX,
    txRegex: getBlockscoutRegex(),
  },
  "212": {
    // MAP Testnet Makalu
    supported: true,
    contractFetchAddress: "https://testnet.maposcan.io/" + BLOCKSCOUT_SUFFIX,
    txRegex: getBlockscoutRegex(),
  },
  "22776": {
    // map-relay-chain Mainnet
    supported: true,
    contractFetchAddress: "https://maposcan.io/" + BLOCKSCOUT_SUFFIX,
    txRegex: getBlockscoutRegex(),
  },
  "2021": {
    // Edgeware EdgeEVM Mainnet
    supported: true,
    contractFetchAddress: "https://edgscan.live/" + BLOCKSCOUT_SUFFIX,
    txRegex: getBlockscoutRegex(),
  },
  "250": {
    // FTM Fantom Opera Mainnet
    supported: true,
    contractFetchAddress: "https://fantom.dex.guru/" + ETHERSCAN_SUFFIX,
    txRegex: ETHERSCAN_REGEX,
  },
  "42170": {
    // Arbitrum Nova
    supported: true,
    contractFetchAddress: "https://nova.dex.guru/" + ETHERSCAN_SUFFIX,
    txRegex: ETHERSCAN_REGEX,
  },
  "2037": {
    supported: true,
    contractFetchAddress:
      "https://glacier-api.avax.network/v1/chains/2037/" +
      AVALANCHE_SUBNET_SUFFIX,
  },
  "4337": {
    supported: true,
    contractFetchAddress:
      "https://glacier-api.avax.network/v1/chains/4337/" +
      AVALANCHE_SUBNET_SUFFIX,
  },
  "78432": {
    supported: true,
    contractFetchAddress:
      "https://glacier-api.avax.network/v1/chains/78432/" +
      AVALANCHE_SUBNET_SUFFIX,
  },
  "78431": {
    supported: true,
    contractFetchAddress:
      "https://glacier-api.avax.network/v1/chains/78431/" +
      AVALANCHE_SUBNET_SUFFIX,
  },
  "78430": {
    supported: true,
    contractFetchAddress:
      "https://glacier-api.avax.network/v1/chains/78430/" +
      AVALANCHE_SUBNET_SUFFIX,
  },
  "2038": {
    supported: true,
    monitored: false,
    contractFetchAddress:
      "https://glacier-api.avax.network/v1/chains/2038/" +
      AVALANCHE_SUBNET_SUFFIX,
  },
  "2044": {
    supported: true,
    monitored: false,
    contractFetchAddress:
      "https://glacier-api.avax.network/v1/chains/2044/" +
      AVALANCHE_SUBNET_SUFFIX,
  },
};

const sourcifyChainsMap: SourcifyChainMap = {};

// Add test chains too if developing or testing
if (process.env.NODE_ENV !== "production") {
  for (const chain of LOCAL_CHAINS) {
    sourcifyChainsMap[chain.chainId.toString()] = chain;
  }
}

// iterate over chainid.network's chains.json file and get the chains included in sourcify.
// Merge the chains.json object with the values from sourcify-chains.ts
// Must iterate over all chains because it's not a mapping but an array.
for (const i in allChains) {
  const chain = allChains[i];
  const chainId = chain.chainId;
  if (chainId in sourcifyChainsMap) {
    // Don't throw on local chains in development, override the chain.json item
    if (
      process.env.NODE_ENV !== "production" &&
      LOCAL_CHAINS.map((c) => c.chainId).includes(chainId)
    ) {
      continue;
    }
    const err = `Corrupt chains file (chains.json): multiple chains have the same chainId: ${chainId}`;
    throw new Error(err);
  }

  if (chainId in sourcifyChainsExtensions) {
    const sourcifyExtension = sourcifyChainsExtensions[chainId];
    // sourcifyExtension is spread later to overwrite chain values, rpc specifically
    const sourcifyChain = new SourcifyChain({
      ...chain,
      ...sourcifyExtension,
      rpc: sourcifyExtension.rpc ? sourcifyExtension.rpc : chain.rpc, // avoid rpc ending up as undefined
    });
    sourcifyChainsMap[chainId] = sourcifyChain;
  }
}

// Check if all chains in sourcify-chains.ts are in chains.json
const missingChains = [];
for (const chainId in sourcifyChainsExtensions) {
  if (!sourcifyChainsMap[chainId]) {
    missingChains.push(chainId);
  }
}
if (missingChains.length > 0) {
  throw new Error(
    `Some of the chains in sourcify-chains.ts are not in chains.json: ${missingChains.join(
      ","
    )}`
  );
}

const sourcifyChainsArray = getSortedChainsArray(sourcifyChainsMap);
const supportedChainsArray = sourcifyChainsArray.filter(
  (chain) => chain.supported
);
// convert supportedChainArray to a map where the key is the chainId
const supportedChainsMap = supportedChainsArray.reduce(
  (map, chain) => ((map[chain.chainId.toString()] = chain), map),
  <SourcifyChainMap>{}
);

// Gets the chainsMap, sorts the chains, returns Chain array.
export function getSortedChainsArray(
  chainMap: SourcifyChainMap
): SourcifyChain[] {
  function getPrimarySortKey(chain: any) {
    return chain.name || chain.title;
  }

  const chainsArray = Object.values(chainMap);
  // Have Ethereum chains on top.
  const ethereumChainIds = [1, 5, 11155111, 3, 4, 42];
  const ethereumChains = ethereumChainIds.map((id) => {
    // Use long form name for Ethereum netorks e.g. "Ethereum Testnet Goerli" instead of "Goerli"
    chainMap[id].name = chainMap[id].title || chainMap[id].name;
    return chainMap[id];
  });
  // Others, sorted alphabetically
  const otherChains = chainsArray
    .filter((chain) => ![1, 5, 11155111, 3, 4, 42].includes(chain.chainId))
    .sort((a, b) =>
      getPrimarySortKey(a) > getPrimarySortKey(b)
        ? 1
        : getPrimarySortKey(b) > getPrimarySortKey(a)
        ? -1
        : 0
    );

  const sortedChains = ethereumChains.concat(otherChains);
  return sortedChains;
}

/**
 * To check if a chain is supported for verification.
 * Note that there might be chains not supported for verification anymore but still exist as a SourcifyChain e.g. Ropsten.
 */
export function checkSupportedChainId(chainId: string) {
  if (!(chainId in sourcifyChainsMap && sourcifyChainsMap[chainId].supported)) {
    throw new ValidationError(
      `Chain ${chainId} not supported for verification!`
    );
  }

  return true;
}

/**
 * To check if a chain exists as a SourcifyChain.
 * Note that there might be chains not supported for verification anymore but still exist as a SourcifyChain e.g. Ropsten.
 */
export function checkSourcifyChainId(chainId: string) {
  if (
    !(chainId in sourcifyChainsMap && sourcifyChainsMap[chainId]) &&
    chainId != "0"
  ) {
    throw new Error(`Chain ${chainId} is not a Sourcify chain!`);
  }

  return true;
}

export {
  sourcifyChainsMap,
  sourcifyChainsArray,
  supportedChainsMap,
  supportedChainsArray,
  LOCAL_CHAINS,
};<|MERGE_RESOLUTION|>--- conflicted
+++ resolved
@@ -228,19 +228,11 @@
   "82": {
     // Meter Mainnet
     supported: true,
-<<<<<<< HEAD
-=======
-    monitored: false,
->>>>>>> de231e18
     contractFetchAddress: "https://api.meter.io:8000/" + METER_SUFFIX,
   },
   "83": {
     // Meter Testnet
     supported: true,
-<<<<<<< HEAD
-=======
-    monitored: false,
->>>>>>> de231e18
     contractFetchAddress: "https://api.meter.io:4000/" + METER_SUFFIX,
   },
   "97": {
@@ -417,13 +409,11 @@
   },
   "9996": {
     supported: true,
-    monitored: false,
     contractFetchAddress: "https://mainnet.mindscan.info/" + BLOCKSCOUT_SUFFIX,
     txRegex: getBlockscoutRegex(),
   },
   "9977": {
     supported: true,
-    monitored: false,
     contractFetchAddress: "https://testnet.mindscan.info/" + BLOCKSCOUT_SUFFIX,
     txRegex: getBlockscoutRegex(),
   },
@@ -944,14 +934,12 @@
   },
   "2038": {
     supported: true,
-    monitored: false,
     contractFetchAddress:
       "https://glacier-api.avax.network/v1/chains/2038/" +
       AVALANCHE_SUBNET_SUFFIX,
   },
   "2044": {
     supported: true,
-    monitored: false,
     contractFetchAddress:
       "https://glacier-api.avax.network/v1/chains/2044/" +
       AVALANCHE_SUBNET_SUFFIX,
